[project]
name = "mezcal"
description = "Mezzanine Caching and Access Layer Web Application"
<<<<<<< HEAD
version = "1.0.0"
dependencies = [
    "requests_jwtauth"
]
=======
version = "1.1.0-dev"
>>>>>>> 693b4604

[project.scripts]
mezcal = "mezcal.server:run"<|MERGE_RESOLUTION|>--- conflicted
+++ resolved
@@ -1,14 +1,10 @@
 [project]
 name = "mezcal"
 description = "Mezzanine Caching and Access Layer Web Application"
-<<<<<<< HEAD
-version = "1.0.0"
+version = "1.1.0-dev"
 dependencies = [
     "requests_jwtauth"
 ]
-=======
-version = "1.1.0-dev"
->>>>>>> 693b4604
 
 [project.scripts]
 mezcal = "mezcal.server:run"